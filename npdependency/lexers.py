import os.path
from collections import Counter
import pathlib
from tempfile import gettempdir
from typing import (
    Iterable,
    List,
    NamedTuple,
    Optional,
    Sequence,
    Set,
    TypeVar,
    Union,
    cast,
)

import fasttext
import torch
import torch.jit
import transformers
from torch import nn
from torch.nn.utils.rnn import pad_sequence
from transformers.tokenization_utils_base import BatchEncoding, TokenSpan

# Python 3.7 shim
try:
    from typing import Final, Literal
except ImportError:
    from typing_extensions import Final, Literal  # type: ignore


T = TypeVar("T")


@torch.jit.script
def integer_dropout(t: torch.Tensor, fill_value: int, p: float) -> torch.Tensor:
    mask = torch.empty_like(t, dtype=torch.bool).bernoulli_(p)
    return t.masked_fill(mask, fill_value)


def make_vocab(
    words: Iterable[str], threshold: int, unk_word: str, pad_token: str
) -> List[str]:
    """
    Extracts the set of tokens found in the data and orders it
    """
    vocab_counter = Counter(words)
    vocab = set(
        [tok for (tok, counts) in vocab_counter.most_common() if counts > threshold]
    )
    vocab.add(unk_word)

    itos = [pad_token, *sorted(vocab)]
    return itos


class CharRNNLexer(nn.Module):
    """A lexer encoding words by running a bi-RNN on their characters

    ## Padding and special tokens

    - Char index `0` is for padding
    - Char index `1` is for special tokens that should not be split into individual characters

    These are **not** configurable in order to allow a simpler handling of the internal vocabulary
    """

    PAD_IDX: Final[int] = 0
    SPECIAL_TOKENS_IDX: Final[int] = 1

    def __init__(
        self,
        char_embedding_size: int,
        charset: Sequence[str],
        embedding_size: int,
        special_tokens: Optional[Iterable[str]] = None,
    ):
        super().__init__()

        # FIXME: use the class attributes to insert the pad and special token at the right position
        # instead of harcoding them like this
        self.i2c = ["<pad>", "<special>", *charset]
        self.c2idx = {c: idx for idx, c in enumerate(charset)}
        self.special_tokens = set([] if special_tokens is None else special_tokens)

        self.char_embedding_size: Final[int] = char_embedding_size
        self.embedding_size: Final[int] = embedding_size
        self.char_embedding = nn.Embedding(
            len(self.i2c), self.char_embedding_size, padding_idx=type(self).PAD_IDX
        )
        self.char_bilstm = nn.LSTM(
            self.char_embedding_size,
            self.embedding_size // 2,
            1,
            batch_first=True,
            bidirectional=True,
        )

    def forward(self, inpt: torch.Tensor) -> torch.Tensor:
        """
        Predicts the word embedding from the token characters.
        :param inpt: is a tensor of char indexes encoding a batch of tokens *×token_len
        :return: a word embedding tensor
        """
        # FIXME: there is probably a better way to do this since this results in tokens that are
        # full padding We need the of course (the will be cat to other padding embeddings in
        # graph_parser), running the RNN on them is frustrating
        flattened_inputs = inpt.view(-1, inpt.shape[-1])
        embeddings = self.char_embedding(flattened_inputs)
        # ! FIXME: this does not take the padding into account
        _, (_, cembedding) = self.char_bilstm(embeddings)
        # TODO: why use the cell state and not the output state here?
        result = cembedding.view(*inpt.shape[:-1], self.embedding_size)
        return result

    def word2charcodes(self, token: str) -> torch.Tensor:
        """Turn a string into a list of char codes.

        ## Notes

        Unknown chars are simply skipped. If a word only consists of unknow chars, the charcode
        corresponding to padding is used. This is not ideal but it's easy. In the future it
        **might** be marginally interesting to use UNK codes instead and apply dropout.
        """
        if token in self.special_tokens:
            res = [self.SPECIAL_TOKENS_IDX]
        res = [self.c2idx[c] for c in token if c in self.c2idx]
        if not res:
            res = [self.PAD_IDX]
        return torch.tensor(res, dtype=torch.long)

    def encode(self, tokens_sequence: Sequence[str]) -> torch.Tensor:
        """Map word tokens to integer indices."""
        subword_indices = [self.word2charcodes(token) for token in tokens_sequence]
        # shape: sentence_length×num_chars_in_longest_word
        return pad_sequence(
            subword_indices, padding_value=self.PAD_IDX, batch_first=True
        )

    def make_batch(self, batch: Sequence[torch.Tensor]) -> torch.Tensor:
        """Pad a batch of sentences."""
        # We need to pad manually because `pad_sequence` only accepts tensors that have all the same
        # dimensions except for one and we differ both in the sentence lengths dimension and in the
        # word length dimension
        res = torch.full(
            (
                len(batch),
                max(t.shape[0] for t in batch),
                max(t.shape[1] for t in batch),
            ),
            fill_value=self.PAD_IDX,
            dtype=torch.long,
        )
        for i, sent in enumerate(batch):
            res[i, : sent.shape[0], : sent.shape[1]]
        return res


class FastTextLexer(nn.Module):
    """
    This is subword model using FastText as backend.
    It follows the same interface as the CharRNN
    By convention, the padding vector is the last element of the embedding matrix
    """

    def __init__(
        self,
        fasttextmodel: fasttext.FastText._FastText,
        special_tokens: Optional[Iterable[str]] = None,
    ):
        super().__init__()
        self.fasttextmodel = fasttextmodel
        weights = torch.from_numpy(fasttextmodel.get_input_matrix())
        # Note: `vocab_size` is the size of the actual fasttext vocabulary. In pratice, the
        # embeddings here have two more tokens in their vocabulary: one for padding (embedding fixed
        # at 0, since the padding embedding never receive gradient in `nn.Embedding`) and one for
        # the special (root) tokens, with values sampled accross the vocabulary
        self.vocab_size: Final[int] = weights.shape[0]
        self.embedding_size: Final[int] = weights.shape[1]
        # NOTE: I haven't thought too hard about this, maybe it's a bad idea
        root_embedding = weights[
            torch.randint(high=self.vocab_size, size=(self.embedding_size,)),
            torch.arange(self.embedding_size),
        ].unsqueeze(0)
        weights = torch.cat(
            (weights, torch.zeros((1, self.embedding_size)), root_embedding), dim=0
        ).to(torch.float)
        weights.requires_grad = True
        self.embeddings = nn.Embedding.from_pretrained(
            weights, padding_idx=self.vocab_size
        )
        self.special_tokens: Set = set([] if special_tokens is None else special_tokens)
<<<<<<< HEAD
        self.special_tokens_idx: Final[int] = self.vocab_size + 2
=======
        self.special_tokens_idx: Final[int] = self.vocab_size + 1
>>>>>>> 2989afcb
        self.pad_idx: Final[int] = self.embeddings.padding_idx

    def subwords_idxes(self, token: str) -> torch.Tensor:
        """
        Returns a list of ft subwords indexes for the token
        :param tok_sequence:
        :return:
        """
        return torch.from_numpy(self.fasttextmodel.get_subwords(token)[1])

    def forward(self, inpt: torch.Tensor) -> torch.Tensor:
        """
        :param inpt: a batch of subwords *×num_subwords
        :return: the fasttext embeddings for this batch
        """
        # Note: the padding embedding is 0 and should not be modified during training (as per the
        # `torch.nn.Embedding` doc) so the mean here does not include padding subwords
        return self.embeddings(inpt).mean(dim=-2)

    def word2subcodes(self, token: str) -> torch.Tensor:
        """
        Turns a string into a list of subword codes.
        """
        if token == "":
            return torch.tensor([self.pad_idx], dtype=torch.long)
        elif token in self.special_tokens:
            return torch.tensor([self.special_tokens_idx], dtype=torch.long)
        return self.subwords_idxes(token)

    def encode(self, tokens_sequence: Sequence[str]) -> torch.Tensor:
        """Map word tokens to integer indices."""
        subword_indices = [self.word2subcodes(token) for token in tokens_sequence]
        # shape: sentence_length×num_chars_in_longest_word
        return pad_sequence(
            subword_indices, padding_value=self.pad_idx, batch_first=True
        )

    def make_batch(self, batch: Sequence[torch.Tensor]) -> torch.Tensor:
        """Pad a batch of sentences."""
        # We need to pad manually because `pad_sequence` only accepts tensors that have all the same
        # dimensions except for one and we differ both in the sentence lengths dimension and in the
        # word length dimension
        res = torch.full(
            (
                len(batch),
                max(t.shape[0] for t in batch),
                max(t.shape[1] for t in batch),
            ),
            fill_value=self.pad_idx,
            dtype=torch.long,
        )
        for i, sent in enumerate(batch):
            res[i, : sent.shape[0], : sent.shape[1]]
        return res

    @classmethod
    def load(cls, modelfile: Union[str, pathlib.Path], **kwargs) -> "FastTextLexer":
        return cls(fasttext.load_model(str(modelfile)), **kwargs)

    @classmethod
    def train_model_from_sents(
        cls, source_sents: Iterable[List[str]], target_file: Union[str, pathlib.Path]
    ) -> "FastTextLexer":
        if os.path.exists(target_file):
            raise ValueError(f"{target_file} already exists!")
        else:
            source_file = os.path.join(gettempdir(), "source.ft")
            with open(source_file, "w") as source_stream:
                print(
                    "\n".join([" ".join(sent) for sent in source_sents]),
                    file=source_stream,
                )

            print("Training fasttext model...")
            # TODO: make the hyperparameters here configurable
            model = fasttext.train_unsupervised(
                source_file, model="skipgram", neg=10, minCount=5, epoch=10
            )
            model.save_model(str(target_file))
        return cls(model)

    @classmethod
    def train_model_from_raw(
        cls,
        raw_text_path: Union[str, pathlib.Path],
        target_file: Union[str, pathlib.Path],
    ) -> "FastTextLexer":
        if os.path.exists(target_file):
            raise ValueError(f"{target_file} already exists!")
        else:
            print("Training fasttext model...")
            # TODO: make the hyperparameters here configurable
            model = fasttext.train_unsupervised(
                raw_text_path, model="skipgram", neg=10, minCount=5, epoch=10
            )
            model.save_model(target_file)
        return cls(model)


class DefaultLexer(nn.Module):
    """
    This is the basic lexer wrapping an embedding layer.
    """

    def __init__(
        self,
        itos: Sequence[str],
        embedding_size: int,
        word_dropout: float,
        words_padding_idx: int,
        unk_word: str,
    ):
        super(DefaultLexer, self).__init__()
        self.embedding = nn.Embedding(
            len(itos), embedding_size, padding_idx=words_padding_idx
        )
        self.embedding_size = embedding_size
        self.itos = itos
        self.stoi = {token: idx for idx, token in enumerate(self.itos)}
        self.unk_word_idx = self.stoi[unk_word]
        self.word_dropout = word_dropout
        self._dpout = 0.0

    def train(self, mode: bool = True) -> "DefaultLexer":
        if mode:
            self._dpout = self.word_dropout
        else:
            self._dpout = 0.0
        return super().train(mode)

    def forward(self, word_sequences: torch.Tensor) -> torch.Tensor:
        """
        Takes words sequences codes as integer sequences and returns the embeddings
        """
        if self._dpout:
            word_sequences = integer_dropout(
                word_sequences, self.unk_word_idx, self._dpout
            )
        return self.embedding(word_sequences)

    def encode(self, tokens_sequence: Sequence[str]) -> torch.Tensor:
        """Map word tokens to integer indices."""
        word_idxes = [
            self.stoi.get(token, self.unk_word_idx) for token in tokens_sequence
        ]
        return torch.tensor(word_idxes)

    def make_batch(self, batch: Sequence[torch.Tensor]) -> torch.Tensor:
        """Pad a batch of sentences."""
        return pad_sequence(
            batch,
            padding_value=self.embedding.padding_idx,
            batch_first=True,
        )


def freeze_module(module, freezing: bool = True):
    """Make a `torch.nn.Module` either finetunable 🔥 or frozen ❄.

    **WARNINGS**

    - Freezing a module will put it in eval mode (since a frozen module can't be in training mode),
      but unfreezing it will not put it back in training mode (since an unfrozen module still has an
      eval mode that you might want to use), you have to do that yourself.
    - Manually setting the submodules of a frozen module to train is not disabled, but if you want
      to do that, writing a custom freezing function is probably a better idea.
    - Freezing does not save the parameters `requires_grad`, so if some parameters do not require
      grad even at training, this will mess that up. Again, in that case, write a custom function.
    """

    # This will replace the module's train function when freezing
    def no_train(model, mode=True):
        return model

    if freezing:
        module.eval()
        module.train = no_train
        module.requires_grad_(False)
    else:
        module.requires_grad_(True)
        module.train = type(module).train


class BertLexerBatch(NamedTuple):
    word_indices: torch.Tensor
    bert_encoding: BatchEncoding
    subword_alignments: Sequence[Sequence[TokenSpan]]

    def to(self: T, device: Union[str, torch.device]) -> T:
        return type(self)(
            self.word_indices.to(device=device),
            self.bert_encoding.to(device=device),
            self.subword_alignments,
        )

    def size(self, *args, **kwargs):
        return self.word_indices.size(*args, **kwargs)


class BertLexerSentence(NamedTuple):
    word_indices: Sequence[int]
    bert_encoding: BatchEncoding
    subwords_alignments: Sequence[TokenSpan]


def align_with_special_tokens(
    word_lengths: Sequence[int],
    mask=Sequence[int],
    special_tokens_code: int = 1,
    sequence_tokens_code: int = 0,
) -> List[TokenSpan]:
    """Provide a word→subwords alignements using an encoded sentence special tokens mask.

    This is only useful for the non-fast 🤗 tokenizers, since the fast ones have native APIs to do
    that, we also return 🤗 `TokenSpan`s for compatibility with this API.
    """
    res: List[TokenSpan] = []
    pos = 0
    for length in word_lengths:
        while mask[pos] == special_tokens_code:
            pos += 1
        word_end = pos + length
        if any(token_type != sequence_tokens_code for token_type in mask[pos:word_end]):
            raise ValueError(
                "mask incompatible with tokenization:"
                f" needed {length} true tokens (1) at position {pos},"
                f" got {mask[pos:word_end]} instead"
            )
        res.append(TokenSpan(pos, word_end))
        pos = word_end

    return res


class BertBaseLexer(nn.Module):
    """
    This Lexer performs tokenization and embedding mapping with BERT
    style models. It concatenates a standard embedding with a BERT
    embedding.
    """

    def __init__(
        self,
        itos: Sequence[str],
        unk_word: str,
        embedding_size: int,
        word_dropout: float,
        bert_layers: Optional[Sequence[int]],
        bert_model: str,
        bert_subwords_reduction: Literal["first", "mean"],
        bert_weighted: bool,
        words_padding_idx: int,
    ):

        super(BertBaseLexer, self).__init__()
        self.itos = itos
        self.stoi = {token: idx for idx, token in enumerate(self.itos)}
        self.unk_word_idx = self.stoi[unk_word]

        try:
            self.bert = transformers.AutoModel.from_pretrained(
                bert_model, output_hidden_states=True
            )
        except OSError:
            config = transformers.AutoConfig.from_pretrained(bert_model)
            self.bert = transformers.AutoModel.from_config(config)

        self.bert_tokenizer = transformers.AutoTokenizer.from_pretrained(
            bert_model, use_fast=True
        )
        # Shim for the weird idiosyncrasies of the RoBERTa tokenizer
        if isinstance(self.bert_tokenizer, transformers.GPT2TokenizerFast):
            self.bert_tokenizer = transformers.AutoTokenizer.from_pretrained(
                bert_model, use_fast=True, add_prefix_space=True
            )

        self.embedding_size = embedding_size + self.bert.config.hidden_size

        self.embedding = nn.Embedding(
            len(self.itos),
            embedding_size,
            padding_idx=words_padding_idx,
        )

        self.word_dropout = word_dropout
        self._dpout = 0.0

        # 🤗 has no unified API for the number of layers
        num_layers = next(
            n
            for param_name in ("num_layers", "n_layers", "num_hidden_layers")
            for n in [getattr(self.bert.config, param_name, None)]
            if n is not None
        )
        if bert_layers is None:
            bert_layers = list(range(num_layers))
        elif not all(
            -num_layers <= layer_idx < num_layers for layer_idx in bert_layers
        ):
            raise ValueError(
                f"Wrong BERT layer selections for a model with {num_layers} layers: {bert_layers}"
            )
        self.bert_layers = bert_layers
        # TODO: check if the value is allowed?
        self.bert_subwords_reduction = bert_subwords_reduction
        self.bert_weighted = bert_weighted
        self.layer_weights = nn.Parameter(
            torch.ones(len(bert_layers), dtype=torch.float),
            requires_grad=self.bert_weighted,
        )
        self.layers_gamma = nn.Parameter(
            torch.ones(1, dtype=torch.float),
            requires_grad=self.bert_weighted,
        )

    def train(self, mode: bool = True) -> "BertBaseLexer":
        if mode:
            self._dpout = self.word_dropout
        else:
            self._dpout = 0.0
        return super().train(mode)

    def forward(self, inpt: BertLexerBatch) -> torch.Tensor:
        word_indices = inpt.word_indices
        if self._dpout:
            word_indices = integer_dropout(word_indices, self.unk_word_idx, self._dpout)
        word_embeddings = self.embedding(word_indices)

        bert_layers = self.bert(
            input_ids=inpt.bert_encoding["input_ids"], return_dict=True
        ).hidden_states
        # Shape: layers×batch×sequence×features
        selected_bert_layers = torch.stack(
            [bert_layers[i] for i in self.bert_layers], 0
        )

        if self.bert_weighted:
            # Torch has no equivalent to `np.average` so this is somewhat annoying
            # ! FIXME: recomputing the softmax for every batch is needed at train time but is wasting
            # ! time in eval
            # Shape: layers
            normal_weights = self.layer_weights.softmax(dim=0)
            # shape: batch×subwords_sequence×features
            bert_subword_embeddings = self.layers_gamma * torch.einsum(
                "l,lbsf->bsf", normal_weights, selected_bert_layers
            )
        else:
            bert_subword_embeddings = selected_bert_layers.mean(dim=0)
        # We already know the shape the BERT embeddings should have and we pad with zeros
        # shape: batch×sentence×features
        bert_embeddings = word_embeddings.new_zeros(
            (
                word_embeddings.shape[0],
                word_embeddings.shape[1],
                bert_subword_embeddings.shape[2],
            )
        )
        bert_embeddings[:, 0, ...] = bert_subword_embeddings.mean(dim=1)
        # FIXME: this loop is embarassingly parallel, there must be a way to parallelize it
        for sent_n, alignment in enumerate(inpt.subword_alignments):
            # The word indices start at 1 because word 0 is the root token, for which we have no
            # bert embedding so we use the average of all subword embeddings
            for word_n, span in enumerate(alignment, start=1):
                # shape: `span.end-span.start×features`
                # it along the first dimension
                bert_word_embeddings = bert_subword_embeddings[
                    sent_n, span.start : span.end, ...
                ]
                if self.bert_subwords_reduction == "first":
                    reduced_bert_word_embedding = bert_word_embeddings[0, ...]
                elif self.bert_subwords_reduction == "mean":
                    reduced_bert_word_embedding = bert_word_embeddings.mean(dim=0)
                else:
                    raise ValueError(
                        f"Unknown reduction {self.bert_subwords_reduction}"
                    )
                bert_embeddings[sent_n, word_n, ...] = reduced_bert_word_embedding

        return torch.cat((word_embeddings, bert_embeddings), dim=2)

    def make_batch(
        self,
        batch: Sequence[BertLexerSentence],
    ) -> BertLexerBatch:
        """Pad a batch of sentences."""
        words_batch, bert_batch, alignments = [], [], []
        for sent in batch:
            words_batch.append(torch.tensor(sent.word_indices, dtype=torch.long))
            bert_batch.append(sent.bert_encoding)
            alignments.append(sent.subwords_alignments)
        bert_encoding = self.bert_tokenizer.pad(bert_batch)
        bert_encoding.convert_to_tensors("pt")
        return BertLexerBatch(
            pad_sequence(
                words_batch, batch_first=True, padding_value=self.embedding.padding_idx
            ),
            bert_encoding,
            alignments,
        )

    def encode(self, tokens_sequence: Sequence[str]) -> BertLexerSentence:
        """
        This maps word tokens to integer indexes.
        Args:
           tok_sequence: a sequence of strings
        """
        word_idxes = [
            self.stoi.get(token, self.unk_word_idx) for token in tokens_sequence
        ]

        # We deal with the root token separately since the BERT model has no reason to know of it
        unrooted_tok_sequence = tokens_sequence[1:]
        # NOTE: for now the 🤗 tokenizer interface is not unified between fast and non-fast
        # tokenizers AND not all tokenizers support the fast mode, so we have to do this little
        # awkward dance. Eventually we should be able to remove the non-fast branch here.
        if self.bert_tokenizer.is_fast:
            bert_encoding = self.bert_tokenizer(
                unrooted_tok_sequence,
                is_split_into_words=True,
                return_special_tokens_mask=True,
            )
            # TODO: there might be a better way to do this?
            alignments = [
                bert_encoding.word_to_tokens(i)
                for i in range(len(unrooted_tok_sequence))
            ]
        else:
            bert_tokens = [
                self.bert_tokenizer.tokenize(token) for token in unrooted_tok_sequence
            ]
            bert_encoding = self.bert_tokenizer.encode_plus(
                [subtoken for token in bert_tokens for subtoken in token],
                return_special_tokens_mask=True,
            )
            bert_word_lengths = [len(word) for word in bert_tokens]
            alignments = align_with_special_tokens(
                bert_word_lengths,
                bert_encoding["special_tokens_mask"],
            )

        return BertLexerSentence(word_idxes, bert_encoding, alignments)


Lexer = Union[DefaultLexer, BertBaseLexer]<|MERGE_RESOLUTION|>--- conflicted
+++ resolved
@@ -190,11 +190,7 @@
             weights, padding_idx=self.vocab_size
         )
         self.special_tokens: Set = set([] if special_tokens is None else special_tokens)
-<<<<<<< HEAD
-        self.special_tokens_idx: Final[int] = self.vocab_size + 2
-=======
         self.special_tokens_idx: Final[int] = self.vocab_size + 1
->>>>>>> 2989afcb
         self.pad_idx: Final[int] = self.embeddings.padding_idx
 
     def subwords_idxes(self, token: str) -> torch.Tensor:
