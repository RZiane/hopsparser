--- conflicted
+++ resolved
@@ -266,19 +266,16 @@
 
         for tree in self.treelist:
             depword_idxes = self.lexer.tokenize(tree.words)
-<<<<<<< HEAD
-            deptag_idxes = [
-                self.tagtoi.get(tag, self.tagtoi[DependencyDataset.UNK_WORD])
-                for tag in tree.pos_tags
-            ]
-
-=======
             if tree.pos_tags:
                 print(tree.pos_tags)
-                deptag_idxes  = [self.tagtoi.get(tag,self.tagtoi[DependencyDataset.UNK_WORD]) for tag in tree.pos_tags]
+                deptag_idxes = [
+                    self.tagtoi.get(tag, self.tagtoi[DependencyDataset.UNK_WORD])
+                    for tag in tree.pos_tags
+                ]
             else:
-                deptag_idxes  = [self.tagtoi[DependencyDataset.UNK_WORD] for tag in tree.words]
->>>>>>> 13b29c44
+                deptag_idxes = [
+                    self.tagtoi[DependencyDataset.UNK_WORD] for tag in tree.words
+                ]
             self.words.append(tree.words)
             self.cats.append(tree.pos_tags)
             self.tags.append(deptag_idxes)
