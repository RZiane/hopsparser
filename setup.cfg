[metadata]
name = hopsparser
version = 0.3.3
description = A graph dependency parser to tinker with
license = MIT
author = Benoît Crabbé
author_email = benoit.crabbe@linguist.univ-paris-diderot.fr
url = https://github.com/bencrabbe/npdependency
long_description = file: README.md
long_description_content_type = text/markdown
keywords =
    nlp
    parsing

[options]
packages = find:
include_package_data=True
python_requires = >= 3.8
install_requires =
    bidict
    boltons
    click
    click_pathlib
    fastapi
    fasttext ~= 0.9
    loguru
    protobuf
    pyyaml
    sentencepiece
<<<<<<< HEAD
    torch >= 1.8.1, < 1.11.0
    transformers >= 4.0.0, < 5.0.0
=======
    torch ~= 1.8.0
    transformers >= 4.0.0, <= 4.7.0
    typing_extensions
>>>>>>> c12cb97a
    uvicorn

[options.extras_require]
traintools = pandas
tests =
    hypothesis
    pytest
    pytest-assert-utils
    pytest-console-scripts
    pytest-lazy-fixture

[options.entry_points]
console_scripts =
    hopsparser = hopsparser.main:cli
    eval_parse = hopsparser.conll2018_eval:main

[flake8]
max-line-length = 100
ignore = E203,E266,E501,W503
max-complexity = 18

[mypy]
warn_unreachable = True<|MERGE_RESOLUTION|>--- conflicted
+++ resolved
@@ -27,14 +27,8 @@
     protobuf
     pyyaml
     sentencepiece
-<<<<<<< HEAD
     torch >= 1.8.1, < 1.11.0
     transformers >= 4.0.0, < 5.0.0
-=======
-    torch ~= 1.8.0
-    transformers >= 4.0.0, <= 4.7.0
-    typing_extensions
->>>>>>> c12cb97a
     uvicorn
 
 [options.extras_require]
